--- conflicted
+++ resolved
@@ -2,25 +2,21 @@
 PROJECT(OpenFrames)
 
 # Set where to find extra CMake modules
-SET(CMAKE_MODULE_PATH "{CMAKE_MODULE_PATH}" ${CMAKE_CURRENT_SOURCE_DIR}/cmake_modules)
+SET(CMAKE_MODULE_PATH "{CMAKE_MODULE_PATH}" ${CMAKE_CURRENT_SOURCE_DIR}/CMakeModules)
 
 # Make the makefile output verbose (for compiler error checking)
 #SET(CMAKE_VERBOSE_MAKEFILE on)
 
-<<<<<<< HEAD
 # User options
 OPTION( OF_BUILD_TESTS "Build Test Programs" ON )
 OPTION( OF_FORTRAN_MODULE "Compile Fortran Module" OFF )
+OPTION( OF_USE_OSGEARTH "Enable osgEarth" OFF )
 
 # Options for VR support
 SET( VR_OpenVR "OpenVR" )
 SET( VR_OpenVRStub "OpenVR Stub" )
 SET( OF_VR_TYPE ${VR_OpenVRStub} CACHE STRING "Compile with VR support")
 SET_PROPERTY( CACHE OF_VR_TYPE PROPERTY STRINGS ${VR_OpenVR} ${VR_OpenVRStub} )
-=======
-SET(OpenFrames_SOURCE_DIR ${OpenFrames_SOURCE_DIR})
-SET(CMAKE_MODULE_PATH "${OpenFrames_SOURCE_DIR}/CMakeModules;${CMAKE_MODULE_PATH}")
->>>>>>> 0590072f
 
 # Default to Release configuration on single-config generators
 # e.g. make, but not VisualStudio or XCode
@@ -58,9 +54,7 @@
   MESSAGE(FATAL_ERROR "OpenSceneGraph NOT FOUND: Please set OSG_DIR variable to the OpenSceneGraph install path and re-configure.")
 ENDIF()
 
-OPTION( OF_ENABLE_OSGEARTH "Enable osgEarth" OFF )
-
-IF( OF_ENABLE_OSGEARTH )
+IF( OF_USE_OSGEARTH )
     # Find OsgEarth
     FIND_PACKAGE(OsgEarth)
 
@@ -68,7 +62,7 @@
     IF(NOT OSGEARTH_FOUND)
       MESSAGE(FATAL_ERROR "OsgEarth NOT FOUND: Please set OSGEARTH_DIR variable to the OsgEarth install path and re-configure.")
     ENDIF()
-ENDIF( OF_ENABLE_OSGEARTH )
+ENDIF()
 
 # Find OpenGL
 # On Mac, check if OSG is X11-based. This is required because CMake's
